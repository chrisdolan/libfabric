﻿<?xml version="1.0" encoding="utf-8"?>
<Project ToolsVersion="4.0" xmlns="http://schemas.microsoft.com/developer/msbuild/2003">
  <ItemGroup>
    <Filter Include="Source Files">
      <UniqueIdentifier>{4FC737F1-C7A5-4376-A066-2A32D752A2FF}</UniqueIdentifier>
      <Extensions>cpp;c;cc;cxx;def;odl;idl;hpj;bat;asm;asmx</Extensions>
    </Filter>
    <Filter Include="Header Files">
      <UniqueIdentifier>{93995380-89BD-4b04-88EB-625FBE52EBFB}</UniqueIdentifier>
      <Extensions>h;hh;hpp;hxx;hm;inl;inc;xsd</Extensions>
    </Filter>
    <Filter Include="Resource Files">
      <UniqueIdentifier>{67DA6AB6-F800-4c08-8B7A-83BB121AAD01}</UniqueIdentifier>
      <Extensions>rc;ico;cur;bmp;dlg;rc2;rct;bin;rgs;gif;jpg;jpeg;jpe;resx;tiff;tif;png;wav;mfcribbon-ms</Extensions>
    </Filter>
    <Filter Include="Source Files\src">
      <UniqueIdentifier>{277c9422-ee0f-40a0-8109-5252cfd412e4}</UniqueIdentifier>
    </Filter>
    <Filter Include="Header Files\rdma">
      <UniqueIdentifier>{930792a2-0113-44f5-83ec-d6929fb1e1d8}</UniqueIdentifier>
    </Filter>
    <Filter Include="Header Files\windows">
      <UniqueIdentifier>{83645fd8-9739-4c5e-b339-e67feafd473c}</UniqueIdentifier>
    </Filter>
    <Filter Include="Source Files\prov">
      <UniqueIdentifier>{ec212b69-2bcc-482c-8553-310e20942080}</UniqueIdentifier>
    </Filter>
    <Filter Include="Source Files\prov\sockets">
      <UniqueIdentifier>{87c89076-58b2-45b2-a92f-f83911949b06}</UniqueIdentifier>
    </Filter>
    <Filter Include="Source Files\prov\util">
      <UniqueIdentifier>{02f3b800-de85-4324-b5e2-21818e485da4}</UniqueIdentifier>
    </Filter>
    <Filter Include="Header Files\windows\sys">
      <UniqueIdentifier>{e4623869-e1b9-4a45-9b73-6ca27dd363a4}</UniqueIdentifier>
    </Filter>
    <Filter Include="Header Files\windows\arpa">
      <UniqueIdentifier>{bda63abe-0d83-4a30-8b86-2011cb648848}</UniqueIdentifier>
    </Filter>
    <Filter Include="Header Files\windows\net">
      <UniqueIdentifier>{5e9b2677-99aa-4ec9-8c65-867ed7051ce1}</UniqueIdentifier>
    </Filter>
    <Filter Include="Header Files\windows\netinet">
      <UniqueIdentifier>{340e5f5c-3c01-4700-8e92-8a049812a4fa}</UniqueIdentifier>
    </Filter>
    <Filter Include="Source Files\src\windows">
      <UniqueIdentifier>{873977f2-5032-4efb-a766-b707ebe2f92e}</UniqueIdentifier>
    </Filter>
    <Filter Include="Source Files\prov\sockets\src">
      <UniqueIdentifier>{3458ec4f-718d-4517-8602-ac471fd7628a}</UniqueIdentifier>
    </Filter>
    <Filter Include="Source Files\prov\sockets\include">
      <UniqueIdentifier>{53ba7405-75a4-408e-9ac8-e6802ba33d58}</UniqueIdentifier>
    </Filter>
    <Filter Include="Source Files\prov\udp">
      <UniqueIdentifier>{e8d08af7-8c3f-4e28-adbf-b6800d101dbf}</UniqueIdentifier>
    </Filter>
    <Filter Include="Source Files\prov\udp\src">
      <UniqueIdentifier>{79bf7ef8-c8f8-48fb-b264-5861ca5aa517}</UniqueIdentifier>
    </Filter>
    <Filter Include="Source Files\prov\udp\include">
      <UniqueIdentifier>{ca21a98b-b971-46f1-b692-cee827c88d9d}</UniqueIdentifier>
    </Filter>
    <Filter Include="Source Files\prov\rxm">
      <UniqueIdentifier>{45ed8650-0d98-472a-912b-f21f3baeca8e}</UniqueIdentifier>
    </Filter>
    <Filter Include="Source Files\prov\rxm\include">
      <UniqueIdentifier>{a769a36c-7e46-45f4-ab54-f804608d7fbc}</UniqueIdentifier>
    </Filter>
    <Filter Include="Source Files\prov\rxm\src">
      <UniqueIdentifier>{2d3aeb95-125a-45dd-bc88-d83c1c8e9231}</UniqueIdentifier>
    </Filter>
    <Filter Include="Source Files\prov\rxd">
      <UniqueIdentifier>{937f824e-0920-433f-87a7-eff40b271a14}</UniqueIdentifier>
    </Filter>
    <Filter Include="Source Files\prov\rxd\src">
      <UniqueIdentifier>{7b02f380-3d31-4ff5-846e-534138818dd2}</UniqueIdentifier>
    </Filter>
    <Filter Include="Source Files\prov\rxd\include">
      <UniqueIdentifier>{e89f94da-f0f0-4e62-aad4-d738963d7dd9}</UniqueIdentifier>
    </Filter>
    <Filter Include="Source Files\prov\netdir">
      <UniqueIdentifier>{bbe0be7c-1187-45ab-bd2e-5c1f61095a9b}</UniqueIdentifier>
    </Filter>
    <Filter Include="Source Files\prov\netdir\include">
      <UniqueIdentifier>{9ba21998-278b-4f63-9ff2-8fb533eeee84}</UniqueIdentifier>
    </Filter>
    <Filter Include="Source Files\prov\netdir\src">
      <UniqueIdentifier>{b3471da7-1f83-4d3f-b31c-89b197aa6327}</UniqueIdentifier>
    </Filter>
    <Filter Include="Source Files\prov\tcp">
      <UniqueIdentifier>{aed54cba-a4cd-4598-8bfc-1ece52f387ee}</UniqueIdentifier>
    </Filter>
    <Filter Include="Source Files\prov\tcp\include">
      <UniqueIdentifier>{fbbd77cd-55de-4bf7-903e-89c3019b69d0}</UniqueIdentifier>
    </Filter>
    <Filter Include="Source Files\prov\tcp\src">
      <UniqueIdentifier>{8c151366-dd08-48d5-aa21-50a500cbde73}</UniqueIdentifier>
    </Filter>
  </ItemGroup>
  <ItemGroup>
    <ClCompile Include="src\common.c">
      <Filter>Source Files\src</Filter>
    </ClCompile>
    <ClCompile Include="src\enosys.c">
      <Filter>Source Files\src</Filter>
    </ClCompile>
    <ClCompile Include="src\fabric.c">
      <Filter>Source Files\src</Filter>
    </ClCompile>
    <ClCompile Include="src\fasthash.c">
      <Filter>Source Files\src</Filter>
    </ClCompile>
    <ClCompile Include="src\fi_tostr.c">
      <Filter>Source Files\src</Filter>
    </ClCompile>
    <ClCompile Include="src\indexer.c">
      <Filter>Source Files\src</Filter>
    </ClCompile>
    <ClCompile Include="src\log.c">
      <Filter>Source Files\src</Filter>
    </ClCompile>
<<<<<<< HEAD
    <ClCompile Include="src\perf.c">
=======
    <ClCompile Include="src\mem.c">
>>>>>>> 9fccc01d
      <Filter>Source Files\src</Filter>
    </ClCompile>
    <ClCompile Include="src\rbtree.c">
      <Filter>Source Files\src</Filter>
    </ClCompile>
    <ClCompile Include="src\var.c">
      <Filter>Source Files\src</Filter>
    </ClCompile>
    <ClCompile Include="prov\util\src\util_attr.c">
      <Filter>Source Files\prov\util</Filter>
    </ClCompile>
    <ClCompile Include="prov\util\src\util_av.c">
      <Filter>Source Files\prov\util</Filter>
    </ClCompile>
    <ClCompile Include="prov\util\src\util_buf.c">
      <Filter>Source Files\prov\util</Filter>
    </ClCompile>
    <ClCompile Include="prov\util\src\util_cq.c">
      <Filter>Source Files\prov\util</Filter>
    </ClCompile>
    <ClCompile Include="prov\util\src\util_domain.c">
      <Filter>Source Files\prov\util</Filter>
    </ClCompile>
    <ClCompile Include="prov\util\src\util_eq.c">
      <Filter>Source Files\prov\util</Filter>
    </ClCompile>
    <ClCompile Include="prov\util\src\util_fabric.c">
      <Filter>Source Files\prov\util</Filter>
    </ClCompile>
    <ClCompile Include="prov\util\src\util_main.c">
      <Filter>Source Files\prov\util</Filter>
    </ClCompile>
    <ClCompile Include="prov\util\src\util_poll.c">
      <Filter>Source Files\prov\util</Filter>
    </ClCompile>
    <ClCompile Include="prov\util\src\util_wait.c">
      <Filter>Source Files\prov\util</Filter>
    </ClCompile>
    <ClCompile Include="prov\util\src\util_mem_monitor.c">
      <Filter>Source Files\prov\util</Filter>
    </ClCompile>
    <ClCompile Include="src\windows\osd.c">
      <Filter>Source Files\src\windows</Filter>
    </ClCompile>
    <ClCompile Include="prov\sockets\src\sock_atomic.c">
      <Filter>Source Files\prov\sockets\src</Filter>
    </ClCompile>
    <ClCompile Include="prov\sockets\src\sock_av.c">
      <Filter>Source Files\prov\sockets\src</Filter>
    </ClCompile>
    <ClCompile Include="prov\sockets\src\sock_cntr.c">
      <Filter>Source Files\prov\sockets\src</Filter>
    </ClCompile>
    <ClCompile Include="prov\sockets\src\sock_comm.c">
      <Filter>Source Files\prov\sockets\src</Filter>
    </ClCompile>
    <ClCompile Include="prov\sockets\src\sock_conn.c">
      <Filter>Source Files\prov\sockets\src</Filter>
    </ClCompile>
    <ClCompile Include="prov\sockets\src\sock_cq.c">
      <Filter>Source Files\prov\sockets\src</Filter>
    </ClCompile>
    <ClCompile Include="prov\sockets\src\sock_ctx.c">
      <Filter>Source Files\prov\sockets\src</Filter>
    </ClCompile>
    <ClCompile Include="prov\sockets\src\sock_dom.c">
      <Filter>Source Files\prov\sockets\src</Filter>
    </ClCompile>
    <ClCompile Include="prov\sockets\src\sock_ep.c">
      <Filter>Source Files\prov\sockets\src</Filter>
    </ClCompile>
    <ClCompile Include="prov\sockets\src\sock_ep_dgram.c">
      <Filter>Source Files\prov\sockets\src</Filter>
    </ClCompile>
    <ClCompile Include="prov\sockets\src\sock_ep_msg.c">
      <Filter>Source Files\prov\sockets\src</Filter>
    </ClCompile>
    <ClCompile Include="prov\sockets\src\sock_ep_rdm.c">
      <Filter>Source Files\prov\sockets\src</Filter>
    </ClCompile>
    <ClCompile Include="prov\sockets\src\sock_eq.c">
      <Filter>Source Files\prov\sockets\src</Filter>
    </ClCompile>
    <ClCompile Include="prov\sockets\src\sock_fabric.c">
      <Filter>Source Files\prov\sockets\src</Filter>
    </ClCompile>
    <ClCompile Include="prov\sockets\src\sock_msg.c">
      <Filter>Source Files\prov\sockets\src</Filter>
    </ClCompile>
    <ClCompile Include="prov\sockets\src\sock_poll.c">
      <Filter>Source Files\prov\sockets\src</Filter>
    </ClCompile>
    <ClCompile Include="prov\sockets\src\sock_progress.c">
      <Filter>Source Files\prov\sockets\src</Filter>
    </ClCompile>
    <ClCompile Include="prov\sockets\src\sock_rma.c">
      <Filter>Source Files\prov\sockets\src</Filter>
    </ClCompile>
    <ClCompile Include="prov\sockets\src\sock_rx_entry.c">
      <Filter>Source Files\prov\sockets\src</Filter>
    </ClCompile>
    <ClCompile Include="prov\sockets\src\sock_trigger.c">
      <Filter>Source Files\prov\sockets\src</Filter>
    </ClCompile>
    <ClCompile Include="prov\sockets\src\sock_wait.c">
      <Filter>Source Files\prov\sockets\src</Filter>
    </ClCompile>
    <ClCompile Include="prov\sockets\src\sock_mr.c">
      <Filter>Source Files\prov\sockets\src</Filter>
    </ClCompile>
    <ClCompile Include="prov\util\src\util_ep.c">
      <Filter>Source Files\prov\util</Filter>
    </ClCompile>
    <ClCompile Include="prov\udp\src\udpx_attr.c">
      <Filter>Source Files\prov\udp\src</Filter>
    </ClCompile>
    <ClCompile Include="prov\udp\src\udpx_cq.c">
      <Filter>Source Files\prov\udp\src</Filter>
    </ClCompile>
    <ClCompile Include="prov\udp\src\udpx_domain.c">
      <Filter>Source Files\prov\udp\src</Filter>
    </ClCompile>
    <ClCompile Include="prov\udp\src\udpx_ep.c">
      <Filter>Source Files\prov\udp\src</Filter>
    </ClCompile>
    <ClCompile Include="prov\udp\src\udpx_fabric.c">
      <Filter>Source Files\prov\udp\src</Filter>
    </ClCompile>
    <ClCompile Include="prov\udp\src\udpx_init.c">
      <Filter>Source Files\prov\udp\src</Filter>
    </ClCompile>
    <ClCompile Include="prov\rxd\src\rxd_attr.c">
      <Filter>Source Files\prov\rxd\src</Filter>
    </ClCompile>
    <ClCompile Include="prov\rxd\src\rxd_av.c">
      <Filter>Source Files\prov\rxd\src</Filter>
    </ClCompile>
    <ClCompile Include="prov\rxd\src\rxd_cq.c">
      <Filter>Source Files\prov\rxd\src</Filter>
    </ClCompile>
    <ClCompile Include="prov\rxd\src\rxd_cntr.c">
      <Filter>Source Files\prov\rxd\src</Filter>
    </ClCompile>
    <ClCompile Include="prov\rxd\src\rxd_domain.c">
      <Filter>Source Files\prov\rxd\src</Filter>
    </ClCompile>
    <ClCompile Include="prov\rxd\src\rxd_ep.c">
      <Filter>Source Files\prov\rxd\src</Filter>
    </ClCompile>
    <ClCompile Include="prov\rxd\src\rxd_fabric.c">
      <Filter>Source Files\prov\rxd\src</Filter>
    </ClCompile>
    <ClCompile Include="prov\rxd\src\rxd_init.c">
      <Filter>Source Files\prov\rxd\src</Filter>
    </ClCompile>
    <ClCompile Include="prov\rxd\src\rxd_rma.c">
      <Filter>Source Files\prov\rxd\src</Filter>
    </ClCompile>
    <ClCompile Include="prov\rxm\src\rxm_attr.c">
      <Filter>Source Files\prov\rxm\src</Filter>
    </ClCompile>
    <ClCompile Include="prov\rxm\src\rxm_conn.c">
      <Filter>Source Files\prov\rxm\src</Filter>
    </ClCompile>
    <ClCompile Include="prov\rxm\src\rxm_cq.c">
      <Filter>Source Files\prov\rxm\src</Filter>
    </ClCompile>
    <ClCompile Include="prov\rxm\src\rxm_domain.c">
      <Filter>Source Files\prov\rxm\src</Filter>
    </ClCompile>
    <ClCompile Include="prov\rxm\src\rxm_ep.c">
      <Filter>Source Files\prov\rxm\src</Filter>
    </ClCompile>
    <ClCompile Include="prov\rxm\src\rxm_fabric.c">
      <Filter>Source Files\prov\rxm\src</Filter>
    </ClCompile>
    <ClCompile Include="prov\rxm\src\rxm_init.c">
      <Filter>Source Files\prov\rxm\src</Filter>
    </ClCompile>
    <ClCompile Include="prov\rxm\src\rxm_rma.c">
      <Filter>Source Files\prov\rxm\src</Filter>
    </ClCompile>
    <ClCompile Include="src\iov.c">
      <Filter>Source Files\src</Filter>
    </ClCompile>
    <ClCompile Include="prov\netdir\src\netdir_addr.c">
      <Filter>Source Files\prov\netdir\src</Filter>
    </ClCompile>
    <ClCompile Include="prov\netdir\src\netdir_attr.c">
      <Filter>Source Files\prov\netdir\src</Filter>
    </ClCompile>
    <ClCompile Include="prov\netdir\src\netdir_cq.c">
      <Filter>Source Files\prov\netdir\src</Filter>
    </ClCompile>
    <ClCompile Include="prov\netdir\src\netdir_domain.c">
      <Filter>Source Files\prov\netdir\src</Filter>
    </ClCompile>
    <ClCompile Include="prov\netdir\src\netdir_ep.c">
      <Filter>Source Files\prov\netdir\src</Filter>
    </ClCompile>
    <ClCompile Include="prov\netdir\src\netdir_fabric.c">
      <Filter>Source Files\prov\netdir\src</Filter>
    </ClCompile>
    <ClCompile Include="prov\netdir\src\netdir_fs.c">
      <Filter>Source Files\prov\netdir\src</Filter>
    </ClCompile>
    <ClCompile Include="prov\netdir\src\netdir_init.c">
      <Filter>Source Files\prov\netdir\src</Filter>
    </ClCompile>
    <ClCompile Include="prov\netdir\src\netdir_pep.c">
      <Filter>Source Files\prov\netdir\src</Filter>
    </ClCompile>
    <ClCompile Include="prov\netdir\src\netdir_eq.c">
      <Filter>Source Files\prov\netdir\src</Filter>
    </ClCompile>
    <ClCompile Include="prov\netdir\src\netdir_ov.c">
      <Filter>Source Files\prov\netdir\src</Filter>
    </ClCompile>
    <ClCompile Include="prov\netdir\src\netdir_mr.c">
      <Filter>Source Files\prov\netdir\src</Filter>
    </ClCompile>
    <ClCompile Include="prov\netdir\src\netdir_cntr.c">
      <Filter>Source Files\prov\netdir\src</Filter>
    </ClCompile>
    <ClCompile Include="prov\netdir\src\netdir_ep_msg.c">
      <Filter>Source Files\prov\netdir\src</Filter>
    </ClCompile>
    <ClCompile Include="prov\netdir\src\netdir_ep_rma.c">
      <Filter>Source Files\prov\netdir\src</Filter>
    </ClCompile>
    <ClCompile Include="prov\netdir\src\netdir_ep_srx.c">
      <Filter>Source Files\prov\netdir\src</Filter>
    </ClCompile>
    <ClCompile Include="prov\netdir\src\netdir_unexp.c">
      <Filter>Source Files\prov\netdir\src</Filter>
    </ClCompile>
    <ClCompile Include="prov\netdir\src\netdir_ndinit.c">
      <Filter>Source Files\prov\netdir\src</Filter>
    </ClCompile>
    <ClCompile Include="prov\util\src\util_ns.c">
      <Filter>Source Files\prov\util</Filter>
    </ClCompile>
    <ClCompile Include="prov\util\src\util_cntr.c">
      <Filter>Source Files\prov\util</Filter>
    </ClCompile>
    <ClCompile Include="prov\util\src\util_atomic.c">
      <Filter>Source Files\prov\util</Filter>
    </ClCompile>
    <ClCompile Include="prov\util\src\util_mr_map.c">
      <Filter>Source Files\prov\util</Filter>
    </ClCompile>
    <ClCompile Include="prov\tcp\src\tcpx_attr.c">
      <Filter>Source Files\prov\tcp\src</Filter>
    </ClCompile>
    <ClCompile Include="prov\tcp\src\tcpx_comm.c">
      <Filter>Source Files\prov\tcp\src</Filter>
    </ClCompile>
    <ClCompile Include="prov\tcp\src\tcpx_conn_mgr.c">
      <Filter>Source Files\prov\tcp\src</Filter>
    </ClCompile>
    <ClCompile Include="prov\tcp\src\tcpx_cq.c">
      <Filter>Source Files\prov\tcp\src</Filter>
    </ClCompile>
    <ClCompile Include="prov\tcp\src\tcpx_domain.c">
      <Filter>Source Files\prov\tcp\src</Filter>
    </ClCompile>
    <ClCompile Include="prov\tcp\src\tcpx_ep.c">
      <Filter>Source Files\prov\tcp\src</Filter>
    </ClCompile>
    <ClCompile Include="prov\tcp\src\tcpx_fabric.c">
      <Filter>Source Files\prov\tcp\src</Filter>
    </ClCompile>
    <ClCompile Include="prov\tcp\src\tcpx_init.c">
      <Filter>Source Files\prov\tcp\src</Filter>
    </ClCompile>
    <ClCompile Include="prov\tcp\src\tcpx_progress.c">
      <Filter>Source Files\prov\tcp\src</Filter>
    </ClCompile>
    <ClCompile Include="prov\util\src\util_pep.c">
      <Filter>Source Files\prov\util</Filter>
    </ClCompile>
  </ItemGroup>
  <ItemGroup>
    <ClInclude Include="include\fasthash.h">
      <Filter>Header Files</Filter>
    </ClInclude>
    <ClInclude Include="include\fi.h">
      <Filter>Header Files</Filter>
    </ClInclude>
    <ClInclude Include="include\fi_enosys.h">
      <Filter>Header Files</Filter>
    </ClInclude>
    <ClInclude Include="include\fi_indexer.h">
      <Filter>Header Files</Filter>
    </ClInclude>
    <ClInclude Include="include\fi_list.h">
      <Filter>Header Files</Filter>
    </ClInclude>
    <ClInclude Include="include\fi_rbuf.h">
      <Filter>Header Files</Filter>
    </ClInclude>
    <ClInclude Include="include\fi_signal.h">
      <Filter>Header Files</Filter>
    </ClInclude>
    <ClInclude Include="include\prov.h">
      <Filter>Header Files</Filter>
    </ClInclude>
    <ClInclude Include="include\rbtree.h">
      <Filter>Header Files</Filter>
    </ClInclude>
    <ClInclude Include="include\rdma\fabric.h">
      <Filter>Header Files\rdma</Filter>
    </ClInclude>
    <ClInclude Include="include\rdma\fi_atomic.h">
      <Filter>Header Files\rdma</Filter>
    </ClInclude>
    <ClInclude Include="include\rdma\fi_cm.h">
      <Filter>Header Files\rdma</Filter>
    </ClInclude>
    <ClInclude Include="include\rdma\fi_domain.h">
      <Filter>Header Files\rdma</Filter>
    </ClInclude>
    <ClInclude Include="include\rdma\fi_endpoint.h">
      <Filter>Header Files\rdma</Filter>
    </ClInclude>
    <ClInclude Include="include\rdma\fi_eq.h">
      <Filter>Header Files\rdma</Filter>
    </ClInclude>
    <ClInclude Include="include\rdma\fi_errno.h">
      <Filter>Header Files\rdma</Filter>
    </ClInclude>
    <ClInclude Include="include\rdma\fi_rma.h">
      <Filter>Header Files\rdma</Filter>
    </ClInclude>
    <ClInclude Include="include\rdma\fi_tagged.h">
      <Filter>Header Files\rdma</Filter>
    </ClInclude>
    <ClInclude Include="include\rdma\fi_trigger.h">
      <Filter>Header Files\rdma</Filter>
    </ClInclude>
    <ClInclude Include="include\windows\osd.h">
      <Filter>Header Files\windows</Filter>
    </ClInclude>
    <ClInclude Include="include\windows\config.h">
      <Filter>Header Files\windows</Filter>
    </ClInclude>
    <ClInclude Include="include\fi_abi.h">
      <Filter>Header Files</Filter>
    </ClInclude>
    <ClInclude Include="include\fi_atom.h">
      <Filter>Header Files</Filter>
    </ClInclude>
    <ClInclude Include="include\fi_file.h">
      <Filter>Header Files</Filter>
    </ClInclude>
    <ClInclude Include="include\fi_lock.h">
      <Filter>Header Files</Filter>
    </ClInclude>
    <ClInclude Include="include\fi_mem.h">
      <Filter>Header Files</Filter>
    </ClInclude>
    <ClInclude Include="include\ofi_perf.h">
      <Filter>Header Files</Filter>
    </ClInclude>
    <ClInclude Include="include\fi_osd.h">
      <Filter>Header Files</Filter>
    </ClInclude>
    <ClInclude Include="include\fi_proto.h">
      <Filter>Header Files</Filter>
    </ClInclude>
    <ClInclude Include="include\fi_util.h">
      <Filter>Header Files</Filter>
    </ClInclude>
    <ClInclude Include="include\windows\poll.h">
      <Filter>Header Files\windows</Filter>
    </ClInclude>
    <ClInclude Include="include\windows\pthread.h">
      <Filter>Header Files\windows</Filter>
    </ClInclude>
    <ClInclude Include="include\windows\unistd.h">
      <Filter>Header Files\windows</Filter>
    </ClInclude>
    <ClInclude Include="include\windows\sys\socket.h">
      <Filter>Header Files\windows\sys</Filter>
    </ClInclude>
    <ClInclude Include="include\windows\sys\time.h">
      <Filter>Header Files\windows\sys</Filter>
    </ClInclude>
    <ClInclude Include="include\windows\sys\ipc.h">
      <Filter>Header Files\windows\sys</Filter>
    </ClInclude>
    <ClInclude Include="include\windows\sys\mman.h">
      <Filter>Header Files\windows\sys</Filter>
    </ClInclude>
    <ClInclude Include="include\windows\sys\select.h">
      <Filter>Header Files\windows\sys</Filter>
    </ClInclude>
    <ClInclude Include="include\windows\arpa\inet.h">
      <Filter>Header Files\windows\arpa</Filter>
    </ClInclude>
    <ClInclude Include="include\windows\net\if.h">
      <Filter>Header Files\windows\net</Filter>
    </ClInclude>
    <ClInclude Include="include\windows\netinet\in.h">
      <Filter>Header Files\windows\netinet</Filter>
    </ClInclude>
    <ClInclude Include="include\windows\netinet\ip.h">
      <Filter>Header Files\windows\netinet</Filter>
    </ClInclude>
    <ClInclude Include="include\windows\netinet\tcp.h">
      <Filter>Header Files\windows\netinet</Filter>
    </ClInclude>
    <ClInclude Include="include\windows\sys\param.h">
      <Filter>Header Files\windows\sys</Filter>
    </ClInclude>
    <ClInclude Include="prov\sockets\include\sock.h">
      <Filter>Source Files\prov\sockets\include</Filter>
    </ClInclude>
    <ClInclude Include="prov\sockets\include\sock_util.h">
      <Filter>Source Files\prov\sockets\include</Filter>
    </ClInclude>
    <ClInclude Include="include\rdma\providers\fi_log.h">
      <Filter>Header Files</Filter>
    </ClInclude>
    <ClInclude Include="include\rdma\providers\fi_prov.h">
      <Filter>Header Files</Filter>
    </ClInclude>
    <ClInclude Include="prov\udp\src\udpx.h">
      <Filter>Source Files\prov\udp\include</Filter>
    </ClInclude>
    <ClInclude Include="prov\rxd\src\rxd.h">
      <Filter>Source Files\prov\rxd\include</Filter>
    </ClInclude>
    <ClInclude Include="prov\rxm\src\rxm.h">
      <Filter>Source Files\prov\rxm\include</Filter>
    </ClInclude>
    <ClInclude Include="prov\netdir\src\netdir.h">
      <Filter>Source Files\prov\netdir\include</Filter>
    </ClInclude>
    <ClInclude Include="prov\netdir\src\netdir_log.h">
      <Filter>Source Files\prov\netdir\include</Filter>
    </ClInclude>
    <ClInclude Include="prov\netdir\src\netdir_iface.h">
      <Filter>Source Files\prov\netdir\include</Filter>
    </ClInclude>
    <ClInclude Include="prov\netdir\src\netdir_err.h">
      <Filter>Source Files\prov\netdir\include</Filter>
    </ClInclude>
    <ClInclude Include="prov\netdir\src\netdir_ov.h">
      <Filter>Source Files\prov\netdir\include</Filter>
    </ClInclude>
    <ClInclude Include="prov\netdir\src\netdir_util.h">
      <Filter>Source Files\prov\netdir\include</Filter>
    </ClInclude>
    <ClInclude Include="prov\netdir\src\netdir_queue.h">
      <Filter>Source Files\prov\netdir\include</Filter>
    </ClInclude>
    <ClInclude Include="prov\netdir\src\netdir_cq.h">
      <Filter>Source Files\prov\netdir\include</Filter>
    </ClInclude>
    <ClInclude Include="prov\netdir\src\netdir_unexp.h">
      <Filter>Source Files\prov\netdir\include</Filter>
    </ClInclude>
    <ClInclude Include="prov\netdir\src\netdir_buf.h">
      <Filter>Source Files\prov\netdir\include</Filter>
    </ClInclude>
    <ClInclude Include="include\windows\sys\wait.h">
      <Filter>Header Files\windows\sys</Filter>
    </ClInclude>
    <ClInclude Include="include\windows\ifaddrs.h">
      <Filter>Header Files\windows</Filter>
    </ClInclude>
    <ClInclude Include="include\ofi_atomic.h">
      <Filter>Header Files</Filter>
    </ClInclude>
    <ClInclude Include="include\ofi_mr.h">
      <Filter>Header Files</Filter>
    </ClInclude>
    <ClInclude Include="include\ofi_net.h">
      <Filter>Header Files</Filter>
    </ClInclude>
    <ClInclude Include="include\uthash.h">
      <Filter>Header Files</Filter>
    </ClInclude>
    <ClInclude Include="prov\tcp\src\tcpx.h">
      <Filter>Source Files\prov\tcp\include</Filter>
    </ClInclude>
  </ItemGroup>
  <ItemGroup>
    <None Include="libfabric.def">
      <Filter>Source Files</Filter>
    </None>
  </ItemGroup>
</Project><|MERGE_RESOLUTION|>--- conflicted
+++ resolved
@@ -120,11 +120,10 @@
     <ClCompile Include="src\log.c">
       <Filter>Source Files\src</Filter>
     </ClCompile>
-<<<<<<< HEAD
     <ClCompile Include="src\perf.c">
-=======
+      <Filter>Source Files\src</Filter>
+    </ClCompile>
     <ClCompile Include="src\mem.c">
->>>>>>> 9fccc01d
       <Filter>Source Files\src</Filter>
     </ClCompile>
     <ClCompile Include="src\rbtree.c">
